--- conflicted
+++ resolved
@@ -34,12 +34,8 @@
 
 program
     .option('-f, --force', 'force creation (overwrites folder if exists)')
-<<<<<<< HEAD
-    .option('-t, --template [template]', 'use a specific template (default, table, rvisual)')
-=======
     .option('-t, --template [template]', 'use a specific template (default, table)')
     .option('--api-version [version]', 'use a specific api version (1.0.0, 1.1.0, 1.2.0, ...)')
->>>>>>> 74f9bcb9
     .parse(process.argv);
 
 let args = program.args;
